import math
import os

import accelerate
import torch
import model as individualized_calibration_model
from sklearn.metrics import confusion_matrix, roc_auc_score

import matplotlib.pyplot as plt
import pickle


class MetricManager:
    """Saves and plots the metrics of this run.
        Also open a dir to save the metrics and the plots.

        Args:
            coefficient: The coefficient of the loss.
        """
    def __init__(self, coefficient, accelerator: accelerate.Accelerator):
        self.coefficient = coefficient
        self.accelerator = accelerator
        self.colors = ['red', 'orange', 'gold', 'lime', 'darkcyan', 'blue', 'cyan',
                       'magenta', 'purple', 'black', 'gray', 'brown']
        self.metrics = {}
        self.metrics_names = ['loss', 'loss_cdf', 'loss_stddev', 'loss_nll', 'Recall', 'FPR', 'Precision', 'F1',
                              'Accuracy', 'BPSN_AUC', 'BNSP_AUC', 'lr']


        # Opens a dir to save the metrics and the plots, with the name "exp{}_coef_<>"
        self.metric_dir_path = "./metrics"
        os.makedirs(self.metric_dir_path, exist_ok=True)
        dirs = [d for d in os.listdir(self.metric_dir_path) if os.path.isdir(os.path.join(self.metric_dir_path, d))]

        # Check if the directory is empty
        if not dirs:
            # If it is empty, create a new directory with the name "exp1_coef_{coefficient}"
<<<<<<< HEAD
            self.new_dir_name = os.path.join(self.metric_dir_path, "exp1_coef_{}".format(self.coefficient))
            if accelerator.is_local_main_process:
                os.mkdir(self.new_dir_name)
=======
            self.exp_name = "exp1_coef_{}".format(self.coefficient)
>>>>>>> efaf26c5
        else:
            # If it is not empty, find the directory with the largest "exp" number
            exp_numbers = [int(d.split('exp')[1].split('_')[0]) for d in dirs if 'exp' in d]
            max_exp_number = max(exp_numbers) if exp_numbers else 0
            # Create a new directory with the name "exp{max_exp_number + 1}_coef_{coefficient}"
<<<<<<< HEAD
            self.new_dir_name = os.path.join(self.metric_dir_path,
                                             "exp{}_coef_{}".format(max_exp_number + 1, self.coefficient))
            if accelerator.is_local_main_process:
                os.mkdir(self.new_dir_name)
=======
            self.exp_name = "exp{}_coef_{}".format(max_exp_number + 1, self.coefficient)
        self.new_dir_name = os.path.join(self.metric_dir_path, self.exp_name)
        os.mkdir(self.new_dir_name)
>>>>>>> efaf26c5

    def add_dict_metrics(self, step, metrics_dict):
        for metric_name, metric_value in metrics_dict.items():
            self.add_metric(step, metric_name, metric_value)

    def add_metric(self, step, metric_name, metric_value):
        if metric_name not in self.metrics.keys():
            self.metrics[metric_name] = {}
            self.metrics[metric_name]['steps'] = []
            self.metrics[metric_name]['values'] = []
        self.metrics[metric_name]['steps'].append(step)
        self.metrics[metric_name]['values'].append(metric_value)

    def create_all_metrics_plots(self):
        # Create a new figure for each metric and save it in the directory
        for metric_name in self.metrics_names:
            label_num = 0
            plt.figure(figsize=(12, 6))
            for key, metric_dict in self.metrics.items():
                # Check if the key ends with the current metric
                if key.endswith(metric_name):
                    # If it does, plot the values with the key as the label
                    plt.plot(metric_dict['steps'], metric_dict['values'], label=key, color=self.colors[label_num])
                    label_num += 1

            # Add a legend, title and save the figure
            plt.legend(bbox_to_anchor=(1.05, 1), loc='upper left')
            plt.title("{} (alpha = {})".format(metric_name, self.coefficient))
            plt.tight_layout()  # Adjust the spacing around the plot
            if self.accelerator.is_local_main_process:
                plt.savefig(self.new_dir_name + "/" + metric_name + '.png')
            plt.close()

    def save_metrics(self):
        # Save the metrics in a file in the directory
        if self.accelerator.is_local_main_process:
            with open(os.path.join(self.new_dir_name, 'metrics.pkl'), 'wb') as fp:
                pickle.dump(self.metrics, fp)


def compute_metrics(
        eval_pred: individualized_calibration_model.CommentRegressorPrediction,
        coefficient: float,
        eval_with_sample: bool = False,
        prefix: str = "eval"
) -> dict[str, float]:
    """Compute metrics for the evaluation predictions (e.g., TPR, FPR, AUC, precision, recall, F1).

    :param eval_pred: The output of the model on the evaluation set.
        Contains the following fields:
        - label_ids: The true labels for each sample in the evaluation set.
        - input_r: The input text for each sample in the evaluation set.
        - means: The predicted means of the Gaussian distribution for each sample in the evaluation set.
        - stddevs: The predicted standard deviations of the Gaussian distribution for each sample in the evaluation set.
    :param eval_with_sample: Whether to evaluate with a sample from the predicted distribution or with the mean of the
        predicted distribution.
    :param coefficient: The coefficient of the loss.
    :param prefix: The prefix to use for the metrics.
    :return: A dictionary containing the metrics.
        Contains the following metrics:
        - TPR: True positive rate (TP / (TP + FN))
        - FPR: False positive rate (FP / (FP + TN))
        - AUC: Area under the ROC curve
        - precision: Precision (TP / (TP + FP))
        - recall: Recall (TP / (TP + FN))
        - F1: F1 score (2 * precision * recall / (precision + recall))
    """
    target = torch.as_tensor(eval_pred.label_ids, dtype=torch.float32)
    input_r = torch.as_tensor(eval_pred.input_r, dtype=torch.float32)
    means = torch.as_tensor(eval_pred.means, dtype=torch.float32)
    stddevs = torch.as_tensor(eval_pred.stddevs, dtype=torch.float32)
    groups = {
        group_name: torch.as_tensor(group_values, dtype=torch.float32)
        for group_name, group_values in eval_pred.groups.items()
    }

    tmp_metrics_dict = {}
    metrics_dict = {}

    if eval_with_sample:
        # Sample from the CDF to get the predicted values.
        pred_values = torch.normal(means, stddevs)
    else:
        # Use the mean of the predicted distribution.
        pred_values = means

    # Clip the pred to be between 0 and 1
    pred_values = torch.clamp(pred_values, 0, 1)

    # Splits the range of values for 2 groups: [0, 0.5], (0.5, 1]
    pred_labels = (pred_values > 0.5).int()
    target_labels = (target > 0.5).int()

    # Since we are evaluating on the entire evaluation set, we can compute the metrics for each group in a constant
    # set of groups.
    for group_name in groups.keys():
        group_mask = torch.not_equal(groups[group_name], -1.0) & (groups[group_name] >= 0.5)
        if group_mask.sum() == 0:
            # If there are no samples in the group, skip it.
            continue
        tmp_metrics_dict[group_name] = compute_metrics_from_pred(
            input_r=input_r,
            mean=means,
            stddev=stddevs,
            pred_values=pred_values,
            pred_labels=pred_labels,
            target_labels=target_labels,
            target=target,
            group_mask=group_mask,
            coefficient=coefficient,
        )

    # Update the metrics_dict with the tmp_metrics_dict
    for group_name in tmp_metrics_dict.keys():
        for metric in tmp_metrics_dict[group_name].keys():
            metrics_dict[f"{prefix}_{group_name }_{metric}"] = tmp_metrics_dict[group_name][metric]

    # for each metric, Compute the biggest differences between the groups
    # TODO: Recover the biggest differences between the groups for each metric (by uncommenting the below).
    # for metric in tmp_metrics_dict[groups.keys()[0]].keys():
    #     min_metric = min([tmp_metrics_dict[group_name][metric] for group_name in groups.keys()])
    #     max_metric = max([tmp_metrics_dict[group_name][metric] for group_name in groups.keys()])
    #     metrics_dict[f"biggest_diffs_{metric}"] = max_metric - min_metric

    # Compute metrics for the full dataset
    metrics_dict.update(
        compute_metrics_from_pred(
            input_r=input_r,
            mean=means,
            stddev=stddevs,
            pred_values=pred_values,
            pred_labels=pred_labels,
            target_labels=target_labels,
            target=target,
            group_mask=torch.ones_like(target, dtype=torch.bool),
            full_dataset=True,
            coefficient=coefficient)
    )

    return metrics_dict


def compute_metrics_from_pred(
        coefficient: float,
        input_r: torch.Tensor = None,
        mean: torch.Tensor = None,
        stddev: torch.Tensor = None,
        pred_values: torch.Tensor = None,
        pred_labels: torch.Tensor = None,
        target_labels: torch.Tensor = None,
        target: torch.Tensor = None,
        group_mask: torch.Tensor = None,
        full_dataset: bool = False,
) -> dict[str, float]:
    """
    Compute metrics for the evaluation predictions (e.g., TPR, FPR, AUC, precision, recall, F1).

    :param input_r: The inputted random variable for each sample in the evaluation set.
        A tensor of shape (num_samples,) who's values are in the range [0, 1].
    :param mean: The predicted means of the Gaussian distribution for each sample in the evaluation set.
        A tensor of shape (num_samples,) who's values are in the range [0, 1].
    :param stddev: The predicted standard deviations of the Gaussian distribution for each sample in the evaluation set.
        A tensor of shape (num_samples,).
    :param pred_labels: The predicted labels for each sample in the evaluation set.
    :param target_labels: The target labels for each sample in the evaluation set.
    :param target: The target random variable for each sample in the evaluation set.
    :param group_mask: A mask that determines which samples belong to the group.
    :param full_dataset: Whether to compute the metrics for the full dataset.
    :return: A dictionary of metrics. The keys are the metric names and the values are the metric values.
    """

    # Calculate the losses
    cdf = (
            0.5 * (1.0 + torch.erf((target[group_mask] - mean[group_mask]) / stddev[group_mask] / math.sqrt(2)))
    )
    loss_cdf = torch.abs(cdf - input_r[group_mask]).mean()
    loss_stddev = stddev[group_mask].mean()
    loss_nll = (
            torch.log(stddev[group_mask]) +
            math.log(2 * math.pi) / 2.0 +
            (((target[group_mask] - mean[group_mask]) / stddev[group_mask]) ** 2 / 2.0)
    )
    loss_nll = loss_nll.mean()
    loss = (1 - coefficient) * loss_cdf + coefficient * loss_nll

    # TODO: Consider reporting when denominators are 0.

    # Calculate the average TPR, FPR, precision, F1 and accuracy
    tn, fp, fn, tp = confusion_matrix(target_labels[group_mask], pred_labels[group_mask]).ravel()

    # False Positive Rate - The proportion of negative instances that are incorrectly classified as positive
    fpr = fp / (fp + tn) if (fp + tn) > 0 else 0

    # True Positive Rate (recall) - The proportion of positive instances that are correctly classified as positive
    recall = tp / (tp + fn) if (tp + fn) > 0 else 0

    # Accuracy - the number of correct predictions made by the model, divided by the total number of predictions
    accuracy = (tp + tn) / (tp + tn + fp + fn)

    # Precision - the proportion of true positive predictions among all positive predictions
    precision = tp / (tp + fp) if (tp + fp) > 0 else 0

    # F1 - the harmonic mean of precision and recall
    f1 = 2 * (precision * recall) / (precision + recall) if (precision + recall) > 0 else 0

    # Return those metrics
    metrics = {
        'loss': loss,
        'loss_cdf': loss_cdf,
        'loss_stddev': loss_stddev,
        'loss_nll': loss_nll,
        'Recall': recall,
        'FPR': fpr,
        'Precision': precision,
        'F1': f1,
        'Accuracy': accuracy,
    }

    # if not full_dataset:
    #     # BPSN (Background Positive, Subgroup Negative) AUC -
    #     # Restrict the test set to non-abusive examples that mention the identity and abusive examples that do not.
    #     # print(f'group_mask: {group_mask}')
    #     # print(f'group mask has {group_mask.sum()} True values')
    #     # print(f'target_labels: {target_labels}')
    #     # print(f'pred_values: {pred_values}')
    #     print(f'num target labels in group greater than 0.5: {(target_labels[group_mask] > 0.5).sum()}')
    #     print(f'num target labels in group less than 0.5: {(target_labels[group_mask] < 0.5).sum()}')
    #     print(f'num target labels in group equal to 0: {(target_labels[group_mask] == 0).sum()}')
    #     print(f'num target labels in group equal to 1: {(target_labels[group_mask] == 1).sum()}')
    #     bpsn_mask = (target_labels & ~group_mask) | (~target_labels & group_mask)
    #     print(f'bpsn_mask: {bpsn_mask}')
    #     print(f'bpsn mask has {bpsn_mask.sum()} True values')
    #     print(f'target_labels[bpsn_mask]: {target_labels[bpsn_mask]}')
    #     if target_labels[bpsn_mask].sum() == 0:
    #         print('BPSN mask has no positive labels')
    #     bpsn_auc = roc_auc_score(target_labels[bpsn_mask].cpu().numpy(), pred_values[bpsn_mask].cpu().numpy())
    #
    #     # BNSP (Background Negative, Subgroup Positive) AUC -
    #     # Restrict the test set to abusive examples that mention the identity and non-abusive examples that do not.
    #     bnsp_mask = (target_labels & group_mask) | (~target_labels & ~group_mask)
    #     bnsp_auc = roc_auc_score(target_labels[bnsp_mask].cpu().numpy(), pred_values[bnsp_mask].cpu().numpy())
    #
    #     metrics['BPSN_AUC'] = bpsn_auc
    #     metrics['BNSP_AUC'] = bnsp_auc

    return metrics<|MERGE_RESOLUTION|>--- conflicted
+++ resolved
@@ -35,28 +35,19 @@
         # Check if the directory is empty
         if not dirs:
             # If it is empty, create a new directory with the name "exp1_coef_{coefficient}"
-<<<<<<< HEAD
+            self.exp_name = "exp1_coef_{}".format(self.coefficient)
             self.new_dir_name = os.path.join(self.metric_dir_path, "exp1_coef_{}".format(self.coefficient))
             if accelerator.is_local_main_process:
                 os.mkdir(self.new_dir_name)
-=======
-            self.exp_name = "exp1_coef_{}".format(self.coefficient)
->>>>>>> efaf26c5
         else:
             # If it is not empty, find the directory with the largest "exp" number
             exp_numbers = [int(d.split('exp')[1].split('_')[0]) for d in dirs if 'exp' in d]
             max_exp_number = max(exp_numbers) if exp_numbers else 0
             # Create a new directory with the name "exp{max_exp_number + 1}_coef_{coefficient}"
-<<<<<<< HEAD
-            self.new_dir_name = os.path.join(self.metric_dir_path,
-                                             "exp{}_coef_{}".format(max_exp_number + 1, self.coefficient))
-            if accelerator.is_local_main_process:
-                os.mkdir(self.new_dir_name)
-=======
             self.exp_name = "exp{}_coef_{}".format(max_exp_number + 1, self.coefficient)
         self.new_dir_name = os.path.join(self.metric_dir_path, self.exp_name)
-        os.mkdir(self.new_dir_name)
->>>>>>> efaf26c5
+        if accelerator.is_local_main_process:
+            os.mkdir(self.new_dir_name)
 
     def add_dict_metrics(self, step, metrics_dict):
         for metric_name, metric_value in metrics_dict.items():
